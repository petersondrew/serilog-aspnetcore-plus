--- conflicted
+++ resolved
@@ -82,7 +82,6 @@
         public ILogger Logger { get; set; }
 
         /// <summary>
-<<<<<<< HEAD
         /// Determines when logging requests information. Default is true.
         /// </summary>
         public LogMode LogMode { get; set; } = LogMode.LogAll;
@@ -128,12 +127,12 @@
         /// Maximum allowed length of request body text to capture in logs
         /// </summary>
         public int RequestBodyLogTextLengthLimit { get; set; } = 4000;
-=======
+
+        /// <summary>
         /// Include the full URL query string in the <c>RequestPath</c> property
         /// that is attached to request log events. The default is <c>false</c>.
         /// </summary>
         public bool IncludeQueryInRequestPath { get; set; }
->>>>>>> 532fd1b5
 
         /// <summary>
         /// Constructor
