# Serilog.AspNetCore.Plus 
An improved version of Serilog.AspNetCore package based on my usage in applications with following features:

- Default log setup based on practices for faster project boostrap
- Data masking for sensitive information
- Captures request/response body controlled by response status and configuration
- Captures request/response header controlled by response status and configuration
- Request/response body size truncation for preventing performance penalties
- Log levels based on response status code (Warning for status >= 400, Error for status >= 500)
- Capture additional data like Event Id, User Agent Data and other environment data
- Read log configuration automatically from logsettings.json or logsettings.{Environment}.json if files exists for better log configuration management


### Instructions

**First**, install the _Serilog.AspNetCore.Plus_ [NuGet package](https://www.nuget.org/packages/Serilog.AspNetCore.Plus) into your app.

```shell
dotnet add package Serilog.AspNetCore.Plus
```

**Next**, in your application's _Program.cs_ file, configure Serilog first.  A `try`/`catch` block will ensure any configuration issues are appropriately logged:

```csharp
using Serilog;
using Serilog.Events;

public class Program
{
    public static int Main(string[] args)
    {
        try
        {
            Log.Information("Starting web host");
            CreateHostBuilder(args).Build().Run();
            return 0;
        }
        catch (Exception ex)
        {
            Log.Fatal(ex, "Host terminated unexpectedly");
            return 1;
        }
        finally
        {
            Log.CloseAndFlush();
        }
    }
```

**Then**, add `UseSerilogPlus()` to the Generic Host in `CreateHostBuilder()`.

```csharp        
    public static IHostBuilder CreateHostBuilder(string[] args) =>
            Host.CreateDefaultBuilder(args)
                .UseSerilogPlus() // <-- Add this line
                
                // Or this for more configuration
                // .UseSerilogPlus((configuration =>
                // {
                //     configuration
                //         .WriteTo.Debug()
                //         .WriteTo.Console(
                //             outputTemplate:
                //             "[{Timestamp:HH:mm:ss} {Level:u3}] {Message} {NewLine}{Properties} {NewLine}{Exception}{NewLine}",
                //             theme: SystemConsoleTheme.Literate);
                // })
                
                .ConfigureWebHostDefaults(webBuilder =>
                {
                    webBuilder.UseStartup<Startup>();
                });
}
```

**Or** you can initialize logger directly using:
```csharp
    Log.Logger = new LoggerConfiguration()
                    .SetSerilogPlusDefaultConfiguration() // <-- Add awesome staff like EventId, UserAgent and other useful enrichers
                    .WriteTo.File(new CompactJsonFormatter(),"log.json")
                    .CreateLogger();
```

### Request logging

In your application's _Startup.cs_, add the middleware with `UseSerilogPlus()`:

```csharp
        public void Configure(IApplicationBuilder app, IHostingEnvironment env)
        {
            if (env.IsDevelopment())
            {
                app.UseDeveloperExceptionPage();
            }
            else
            {
                app.UseExceptionHandler("/Home/Error");
            }

            app.UseSerilogPlusRequestLogging(); // <-- Add this line

            // or for more options add this:
            // app.UseSerilogPlusRequestLogging(p =>
            // {
            //     p.LogMode = LogMode.LogAll;
            //     p.RequestHeaderLogMode = LogMode.LogFailures;
            //     p.RequestBodyLogMode = LogMode.LogFailures;
            //     p.RequestBodyLogTextLengthLimit = 5000;
            //     p.ResponseHeaderLogMode = LogMode.LogNone;
            //     p.ResponseBodyLogMode = LogMode.LogNone;
            //     p.ResponseBodyLogTextLengthLimit = 5000;
            //     p.MaskFormat = "*****"; 
            //     p.MaskedProperties.Clear();
            //     p.MaskedProperties.Add("*password*");
            //     p.MaskedProperties.Add("*token*");
            // });
            
            // ...
            // Other app configuration
        }
```

It's important that the `UseSerilogPlusRequestLogging()` call appears _before_ handlers such as MVC. The middleware will not time or log components that appear before it in the pipeline. (This can be utilized to exclude noisy handlers from logging, such as `UseStaticFiles()`, by placing `UseSerilogPlusRequestLogging()` after them.)

### Sample Logged Item

```json
{
    "@t": "2021-03-04T21:01:36.3305267Z",
    "@m": "HTTP Request Completed { Request: { ClientIp: \"127.0.0.1\", Method: \"GET\", Scheme: \"https\", Host: \"localhost:5001\", Path: \"/home/list\", QueryString: \"\", Query: [], BodyString: null, Body: null }, Response: { StatusCode: 200, ElapsedMilliseconds: 1110, BodyString: \"[\r\n  {\r\n    \\\"date\\\": \\\"2021-03-06T00:31:35.3561032+03:30\\\",\r\n    \\\"passwordNumber\\\": \\\"*** MASKED ***\\\",\r\n    \\\"temperatureF\\\": 109,\r\n    \\\"token\\\": \\\"*** MASKED ***\\\",\r\n    \\\"summary\\\": \\\"Hot\\\"\r\n  },\r\n  {\r\n    \\\"date\\\": \\\"2021-03-07T00:31:35.3567648+03:30\\\",\r\n    \\\"passwordNumber\\\": \\\"*** MASKED ***\\\",\r\n    \\\"temperatureF\\\": 121,\r\n    \\\"token\\\": \\\"*** MASKED ***\\\",\r\n    \\\"summary\\\": \\\"Chilly\\\"\r\n  },\r\n  {\r\n    \\\"date\\\": \\\"2021-03-08T00:31:35.3567697+03:30\\\",\r\n    \\\"passwordNumber\\\": \\\"*** MASKED ***\\\",\r\n    \\\"temperatureF\\\": 29,\r\n    \\\"token\\\": \\\"*** MASKED ***\\\",\r\n    \\\"summary\\\": \\\"Hot\\\"\r\n  },\r\n  {\r\n    \\\"date\\\": \\\"2021-03-09T00:31:35.3567715+03:30\\\",\r\n    \\\"passwordNumber\\\": \\\"*** MASKED ***\\\",\r\n    \\\"temperatureF\\\": 7,\r\n    \\\"token\\\": \\\"*** MASKED ***\\\",\r\n    \\\"summary\\\": \\\"Scorching\\\"\r\n  },\r\n  {\r\n    \\\"date\\\": \\\"2021-03-10T00:31:35.3567728+03:30\\\",\r\n    \\\"passwordNumber\\\": \\\"*** MASKED ***\\\",\r\n    \\\"temperatureF\\\": 73,\r\n    \\\"token\\\": \\\"*** MASKED ***\\\",\r\n    \\\"summary\\\": \\\"Chilly\\\"\r\n  }\r\n]\", Body: [{ date: \"2021-03-06T00:31:35.3561032+03:30\", passwordNumber: \"*** MASKED ***\", temperatureF: 109, token: \"*** MASKED ***\", summary: \"Hot\" }, { date: \"2021-03-07T00:31:35.3567648+03:30\", passwordNumber: \"*** MASKED ***\", temperatureF: 121, token: \"*** MASKED ***\", summary: \"Chilly\" }, { date: \"2021-03-08T00:31:35.3567697+03:30\", passwordNumber: \"*** MASKED ***\", temperatureF: 29, token: \"*** MASKED ***\", summary: \"Hot\" }, { date: \"2021-03-09T00:31:35.3567715+03:30\", passwordNumber: \"*** MASKED ***\", temperatureF: 7, token: \"*** MASKED ***\", summary: \"Scorching\" }, { date: \"2021-03-10T00:31:35.3567728+03:30\", passwordNumber: \"*** MASKED ***\", temperatureF: 73, token: \"*** MASKED ***\", summary: \"Chilly\" }] } }",
    "@i": "42abf3a2",
    "Data": {
        "Request": {
            "ClientIp": "127.0.0.1",
            "Method": "GET",
            "Scheme": "https",
            "Host": "localhost:5001",
            "Path": "/home/list",
            "QueryString": "",
            "Query": [],
            "BodyString": null,
            "Body": null
        },
        "Response": {
            "StatusCode": 200,
            "ElapsedMilliseconds": 1110,
            "BodyString": "[\r\n  {\r\n    \"date\": \"2021-03-06T00:31:35.3561032+03:30\",\r\n    \"passwordNumber\": \"*** MASKED ***\",\r\n    \"temperatureF\": 109,\r\n    \"token\": \"*** MASKED ***\",\r\n    \"summary\": \"Hot\"\r\n  },\r\n  {\r\n    \"date\": \"2021-03-07T00:31:35.3567648+03:30\",\r\n    \"passwordNumber\": \"*** MASKED ***\",\r\n    \"temperatureF\": 121,\r\n    \"token\": \"*** MASKED ***\",\r\n    \"summary\": \"Chilly\"\r\n  },\r\n  {\r\n    \"date\": \"2021-03-08T00:31:35.3567697+03:30\",\r\n    \"passwordNumber\": \"*** MASKED ***\",\r\n    \"temperatureF\": 29,\r\n    \"token\": \"*** MASKED ***\",\r\n    \"summary\": \"Hot\"\r\n  },\r\n  {\r\n    \"date\": \"2021-03-09T00:31:35.3567715+03:30\",\r\n    \"passwordNumber\": \"*** MASKED ***\",\r\n    \"temperatureF\": 7,\r\n    \"token\": \"*** MASKED ***\",\r\n    \"summary\": \"Scorching\"\r\n  },\r\n  {\r\n    \"date\": \"2021-03-10T00:31:35.3567728+03:30\",\r\n    \"passwordNumber\": \"*** MASKED ***\",\r\n    \"temperatureF\": 73,\r\n    \"token\": \"*** MASKED ***\",\r\n    \"summary\": \"Chilly\"\r\n  }\r\n]",
            "Body": [
                {
                    "date": "2021-03-06T00:31:35.3561032+03:30",
                    "passwordNumber": "*** MASKED ***",
                    "temperatureF": 109,
                    "token": "*** MASKED ***",
                    "summary": "Hot"
                },
                {
                    "date": "2021-03-07T00:31:35.3567648+03:30",
                    "passwordNumber": "*** MASKED ***",
                    "temperatureF": 121,
                    "token": "*** MASKED ***",
                    "summary": "Chilly"
                },
                {
                    "date": "2021-03-08T00:31:35.3567697+03:30",
                    "passwordNumber": "*** MASKED ***",
                    "temperatureF": 29,
                    "token": "*** MASKED ***",
                    "summary": "Hot"
                },
                {
                    "date": "2021-03-09T00:31:35.3567715+03:30",
                    "passwordNumber": "*** MASKED ***",
                    "temperatureF": 7,
                    "token": "*** MASKED ***",
                    "summary": "Scorching"
                },
                {
                    "date": "2021-03-10T00:31:35.3567728+03:30",
                    "passwordNumber": "*** MASKED ***",
                    "temperatureF": 73,
                    "token": "*** MASKED ***",
                    "summary": "Chilly"
                }
            ]
        }
    },
    "RequestId": "0HM6VA2OSU9N1:00000001",
    "RequestPath": "/home/list",
    "ConnectionId": "0HM6VA2OSU9N1",
    "EnvironmentUserName": "DESKTOP\\Alireza",
    "MachineName": "DESKTOP",
    "EventId": "C2110DE4"
}
```


### Two-stage initialization

The example at the top of this page shows how to configure Serilog immediately when the application starts. This has the benefit of catching and reporting exceptions thrown during set-up of the ASP.NET Core host.

The downside of initializing Serilog first is that services from the ASP.NET Core host, including the `appsettings.json` configuration and dependency injection, aren't available yet.

To address this, Serilog supports two-stage initialization. An initial "bootstrap" logger is configured immediately when the program starts, and this is replaced by the fully-configured logger once the host has loaded.

To use this technique, first replace the initial `CreateLogger()` call with `CreateBootstrapLogger()`:

```csharp
using Serilog;
using Serilog.Events;

public class Program
{
    public static int Main(string[] args)
    {
        Log.Logger = new LoggerConfiguration()
            .MinimumLevel.Override("Microsoft", LogEventLevel.Information)
            .Enrich.FromLogContext()
            .WriteTo.Console()
            .CreateBootstrapLogger(); // <-- Change this line!
```

Then, pass a callback to `UseSerilog()` that creates the final logger:

```csharp
        public static IHostBuilder CreateHostBuilder(string[] args) =>
            Host.CreateDefaultBuilder(args)
                .UseSerilog((context, services, configuration) => configuration
                    .ReadFrom.Configuration(context.Configuration)
                    .ReadFrom.Services(services)
                    .Enrich.FromLogContext()
                    .WriteTo.Console())
                .ConfigureWebHostDefaults(webBuilder =>
                {
                    webBuilder.UseStartup<Startup>();
                });
```

It's important to note that the final logger **completely replaces** the bootstrap logger: if you want both to log to the console, for instance, you'll need to specify `WriteTo.Console()` in both places, as the example shows.

#### Consuming `appsettings.json` configuration

**Using two-stage initialization**, insert the `ReadFrom.Configuration(context.Configuration)` call shown in the example above. The JSON configuration syntax is documented in [the _Serilog.Settings.Configuration_ README](https://github.com/serilog/serilog-settings-configuration).

#### Injecting services into enrichers and sinks

**Using two-stage initialization**, insert the `ReadFrom.Services(services)` call shown in the example above. The `ReadFrom.Services()` call will configure the logging pipeline with any registered implementations of the following services:

* `IDestructuringPolicy`
* `ILogEventEnricher`
* `ILogEventFilter`
* `ILogEventSink`
* `LoggingLevelSwitch`

<<<<<<< HEAD
=======
```csharp
    .UseSerilog(
        (hostingContext, services, loggerConfiguration) => /* snip! */,
        writeToProviders: true)
```

### JSON output

The `Console()`, `Debug()`, and `File()` sinks all support JSON-formatted output natively, via the included _Serilog.Formatting.Compact_ package.

To write newline-delimited JSON, pass a `CompactJsonFormatter` or `RenderedCompactJsonFormatter` to the sink configuration method:

```csharp
    .WriteTo.Console(new RenderedCompactJsonFormatter())
```

### Writing to the Azure Diagnostics Log Stream

The Azure Diagnostic Log Stream ships events from any files in the `D:\home\LogFiles\` folder. To enable this for your app, add a file sink to your `LoggerConfiguration`, taking care to set the `shared` and `flushToDiskInterval` parameters:

```csharp
    public static int Main(string[] args)
    {
        Log.Logger = new LoggerConfiguration()
            .MinimumLevel.Debug()
            .MinimumLevel.Override("Microsoft", LogEventLevel.Information)
            .Enrich.FromLogContext()
            .WriteTo.Console()
            // Add this line:
            .WriteTo.File(
               System.IO.Path.Combine(Environment.GetEnvironmentVariable("HOME"), "LogFiles", "Application", "diagnostics.txt"),
               rollingInterval: RollingInterval.Day,
               fileSizeLimitBytes: 10 * 1024 * 1024,
               retainedFileCountLimit: 2,
               rollOnFileSizeLimit: true,
               shared: true,
               flushToDiskInterval: TimeSpan.FromSeconds(1))
            .CreateLogger();
```
>>>>>>> 532fd1b5

### Pushing properties to the `ILogger<T>`

If you want to add extra properties to all log events in a specific part of your code, you can add them to the **`ILogger<T>`** in **Microsoft.Extensions.Logging** with the following code. For this code to work, make sure you have added the `.Enrich.FromLogContext()` to the `.UseSerilog(...)` statement, as specified in the samples above.

```csharp
// Microsoft.Extensions.Logging ILogger<T>
// Yes, it's required to use a dictionary. See https://nblumhardt.com/2016/11/ilogger-beginscope/
using (logger.BeginScope(new Dictionary<string, object>
{
    ["UserId"] = "svrooij",
    ["OperationType"] = "update",
}))
{
   // UserId and OperationType are set for all logging events in these brackets
}
```

The code above results in the same outcome as if you would push properties in the **ILogger** in Serilog.

```csharp
// Serilog ILogger
using (logger.PushProperty("UserId", "svrooij"))
using (logger.PushProperty("OperationType", "update"))
{
    // UserId and OperationType are set for all logging events in these brackets
}
```<|MERGE_RESOLUTION|>--- conflicted
+++ resolved
@@ -1,4 +1,4 @@
-# Serilog.AspNetCore.Plus 
+# Serilog.AspNetCore.Plus
 An improved version of Serilog.AspNetCore package based on my usage in applications with following features:
 
 - Default log setup based on practices for faster project boostrap
@@ -10,7 +10,6 @@
 - Capture additional data like Event Id, User Agent Data and other environment data
 - Read log configuration automatically from logsettings.json or logsettings.{Environment}.json if files exists for better log configuration management
 
-
 ### Instructions
 
 **First**, install the _Serilog.AspNetCore.Plus_ [NuGet package](https://www.nuget.org/packages/Serilog.AspNetCore.Plus) into your app.
@@ -29,6 +28,12 @@
 {
     public static int Main(string[] args)
     {
+        Log.Logger = new LoggerConfiguration()
+            .MinimumLevel.Override("Microsoft", LogEventLevel.Information)
+            .Enrich.FromLogContext()
+            .WriteTo.Console()
+            .CreateLogger();
+
         try
         {
             Log.Information("Starting web host");
@@ -65,10 +70,6 @@
                 //             theme: SystemConsoleTheme.Literate);
                 // })
                 
-                .ConfigureWebHostDefaults(webBuilder =>
-                {
-                    webBuilder.UseStartup<Startup>();
-                });
 }
 ```
 
@@ -79,6 +80,29 @@
                     .WriteTo.File(new CompactJsonFormatter(),"log.json")
                     .CreateLogger();
 ```
+
+**Finally**, clean up by removing the remaining configuration for the default logger:
+
+ * Remove the `"Logging"` section from _appsettings.*.json_ files (this can be replaced with [Serilog configuration](https://github.com/serilog/serilog-settings-configuration) as shown in [the _Sample_ project](https://github.com/serilog/serilog-aspnetcore/blob/dev/samples/Sample/Program.cs), if required)
+ * Remove `UseApplicationInsights()` (this can be replaced with the [Serilog AI sink](https://github.com/serilog/serilog-sinks-applicationinsights), if required)
+
+That's it! With the level bumped up a little you will see log output resembling:
+
+```
+[22:14:44.646 DBG] RouteCollection.RouteAsync
+    Routes: 
+        Microsoft.AspNet.Mvc.Routing.AttributeRoute
+        {controller=Home}/{action=Index}/{id?}
+    Handled? True
+[22:14:44.647 DBG] RouterMiddleware.Invoke
+    Handled? True
+[22:14:45.706 DBG] /lib/jquery/jquery.js not modified
+[22:14:45.706 DBG] /css/site.css not modified
+[22:14:45.741 DBG] Handled. Status code: 304 File: /css/site.css
+```
+
+**Tip:** to see Serilog output in the Visual Studio output window when running under IIS, either select _ASP.NET Core Web Server_ from the _Show output from_ drop-down list, or replace `WriteTo.Console()` in the logger configuration with `WriteTo.Debug()`.
+
 
 ### Request logging
 
@@ -192,7 +216,6 @@
 }
 ```
 
-
 ### Two-stage initialization
 
 The example at the top of this page shows how to configure Serilog immediately when the application starts. This has the benefit of catching and reporting exceptions thrown during set-up of the ASP.NET Core host.
@@ -201,11 +224,10 @@
 
 To address this, Serilog supports two-stage initialization. An initial "bootstrap" logger is configured immediately when the program starts, and this is replaced by the fully-configured logger once the host has loaded.
 
-To use this technique, first replace the initial `CreateLogger()` call with `CreateBootstrapLogger()`:
+To use this technique, first replace the initial `CreateLogger()` call with `CreateBoostrapLogger()`:
 
 ```csharp
 using Serilog;
-using Serilog.Events;
 
 public class Program
 {
@@ -244,14 +266,20 @@
 
 **Using two-stage initialization**, insert the `ReadFrom.Services(services)` call shown in the example above. The `ReadFrom.Services()` call will configure the logging pipeline with any registered implementations of the following services:
 
-* `IDestructuringPolicy`
-* `ILogEventEnricher`
-* `ILogEventFilter`
-* `ILogEventSink`
-* `LoggingLevelSwitch`
-
-<<<<<<< HEAD
-=======
+ * `IDestructuringPolicy`
+ * `ILogEventEnricher`
+ * `ILogEventFilter`
+ * `ILogEventSink`
+ * `LoggingLevelSwitch`
+
+#### Enabling `Microsoft.Extensions.Logging.ILoggerProvider`s
+
+Serilog sends events to outputs called _sinks_, that implement Serilog's `ILogEventSink` interface, and are added to the logging pipeline using `WriteTo`. _Microsoft.Extensions.Logging_ has a similar concept called _providers_, and these implement `ILoggerProvider`. Providers are what the default logging configuration creates under the hood through methods like `AddConsole()`.
+
+By default, Serilog ignores providers, since there are usually equivalent Serilog sinks available, and these work more efficiently with Serilog's pipeline. If provider support is needed, it can be optionally enabled.
+
+To have Serilog pass events to providers, **using two-stage initialization** as above, pass `writeToProviders: true` in the call to `UseSerilog()`:
+
 ```csharp
     .UseSerilog(
         (hostingContext, services, loggerConfiguration) => /* snip! */,
@@ -282,16 +310,13 @@
             .WriteTo.Console()
             // Add this line:
             .WriteTo.File(
-               System.IO.Path.Combine(Environment.GetEnvironmentVariable("HOME"), "LogFiles", "Application", "diagnostics.txt"),
-               rollingInterval: RollingInterval.Day,
-               fileSizeLimitBytes: 10 * 1024 * 1024,
-               retainedFileCountLimit: 2,
-               rollOnFileSizeLimit: true,
-               shared: true,
-               flushToDiskInterval: TimeSpan.FromSeconds(1))
+                @"D:\home\LogFiles\Application\myapp.txt",
+                fileSizeLimitBytes: 1_000_000,
+                rollOnFileSizeLimit: true,
+                shared: true,
+                flushToDiskInterval: TimeSpan.FromSeconds(1))
             .CreateLogger();
 ```
->>>>>>> 532fd1b5
 
 ### Pushing properties to the `ILogger<T>`
 
