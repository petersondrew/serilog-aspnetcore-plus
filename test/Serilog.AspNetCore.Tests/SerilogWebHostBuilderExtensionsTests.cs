--- conflicted
+++ resolved
@@ -124,17 +124,12 @@
                     }))
                     .Configure(app =>
                     {
-<<<<<<< HEAD
                         app.UseSerilogPlusRequestLogging(configureOptions);
-                        app.Run(_ => Task.CompletedTask); // 200 OK
-=======
-                        app.UseSerilogRequestLogging(configureOptions);
                         app.Run(ctx =>
                         {
                             actionCallback?.Invoke(ctx);
                             return Task.CompletedTask;
                         }); // 200 OK
->>>>>>> 532fd1b5
                     })
                     .UseSerilog(logger, dispose));
 
